import { stabilityRequestCall } from "@/app/store/sd";

export const OWNER = "Yidadaa";
export const REPO = "ChatGPT-Next-Web";
export const REPO_URL = `https://github.com/${OWNER}/${REPO}`;
export const ISSUE_URL = `https://github.com/${OWNER}/${REPO}/issues`;
export const UPDATE_URL = `${REPO_URL}#keep-updated`;
export const RELEASE_URL = `${REPO_URL}/releases`;
export const FETCH_COMMIT_URL = `https://api.github.com/repos/${OWNER}/${REPO}/commits?per_page=1`;
export const FETCH_TAG_URL = `https://api.github.com/repos/${OWNER}/${REPO}/tags?per_page=1`;
export const RUNTIME_CONFIG_DOM = "danger-runtime-config";

export const DEFAULT_API_HOST = "https://api.nextchat.dev";
export const OPENAI_BASE_URL = "https://api.openai.com";
export const ANTHROPIC_BASE_URL = "https://api.anthropic.com";

export const GEMINI_BASE_URL = "https://generativelanguage.googleapis.com/";
export const STABILITY_BASE_URL = "https://api.stability.ai";

export const BAIDU_BASE_URL = "https://aip.baidubce.com";
export const BAIDU_OATUH_URL = `${BAIDU_BASE_URL}/oauth/2.0/token`;

export const BYTEDANCE_BASE_URL = "https://ark.cn-beijing.volces.com";

export const ALIBABA_BASE_URL = "https://dashscope.aliyuncs.com/api/";

export enum Path {
  Home = "/",
  Chat = "/chat",
  Settings = "/settings",
  NewChat = "/new-chat",
  Masks = "/masks",
  Auth = "/auth",
  Sd = "/sd",
  SdPanel = "/sd-panel",
}

export enum ApiPath {
  Cors = "",
  Azure = "/api/azure",
  OpenAI = "/api/openai",
  Anthropic = "/api/anthropic",
  Baidu = "/api/baidu",
  ByteDance = "/api/bytedance",
  Alibaba = "/api/alibaba",
}

export enum SlotID {
  AppBody = "app-body",
  CustomModel = "custom-model",
}

export enum FileName {
  Masks = "masks.json",
  Prompts = "prompts.json",
}

export enum StoreKey {
  Chat = "chat-next-web-store",
  Access = "access-control",
  Config = "app-config",
  Mask = "mask-store",
  Prompt = "prompt-store",
  Update = "chat-update",
  Sync = "sync",
  SdList = "sd-list",
}

export const DEFAULT_SIDEBAR_WIDTH = 300;
export const MAX_SIDEBAR_WIDTH = 500;
export const MIN_SIDEBAR_WIDTH = 230;
export const NARROW_SIDEBAR_WIDTH = 100;

export const ACCESS_CODE_PREFIX = "nk-";

export const LAST_INPUT_KEY = "last-input";
export const UNFINISHED_INPUT = (id: string) => "unfinished-input-" + id;

export const STORAGE_KEY = "chatgpt-next-web";

export const REQUEST_TIMEOUT_MS = 60000;

export const EXPORT_MESSAGE_CLASS_NAME = "export-markdown";

export enum ServiceProvider {
  OpenAI = "OpenAI",
  Azure = "Azure",
  Google = "Google",
  Anthropic = "Anthropic",
  Baidu = "Baidu",
  ByteDance = "ByteDance",
  Alibaba = "Alibaba",
}

export enum ModelProvider {
  GPT = "GPT",
  GeminiPro = "GeminiPro",
  Claude = "Claude",
<<<<<<< HEAD
  Stability = "Stability",
=======
  Ernie = "Ernie",
  Doubao = "Doubao",
  Qwen = "Qwen",
>>>>>>> 89049e1a
}

export const Anthropic = {
  ChatPath: "v1/messages",
  ChatPath1: "v1/complete",
  ExampleEndpoint: "https://api.anthropic.com",
  Vision: "2023-06-01",
};

export const OpenaiPath = {
  ChatPath: "v1/chat/completions",
  UsagePath: "dashboard/billing/usage",
  SubsPath: "dashboard/billing/subscription",
  ListModelPath: "v1/models",
};

export const Azure = {
  ChatPath: (deployName: string, apiVersion: string) =>
    `deployments/${deployName}/chat/completions?api-version=${apiVersion}`,
  ExampleEndpoint: "https://{resource-url}/openai/deployments/{deploy-id}",
};

export const Google = {
  ExampleEndpoint: "https://generativelanguage.googleapis.com/",
  ChatPath: (modelName: string) => `v1beta/models/${modelName}:generateContent`,
};

<<<<<<< HEAD
export const StabilityPath = {
  GeneratePath: "v2beta/stable-image/generate",
=======
export const Baidu = {
  ExampleEndpoint: BAIDU_BASE_URL,
  ChatPath: (modelName: string) => {
    let endpoint = modelName;
    if (modelName === "ernie-4.0-8k") {
      endpoint = "completions_pro";
    }
    if (modelName === "ernie-4.0-8k-preview-0518") {
      endpoint = "completions_adv_pro";
    }
    if (modelName === "ernie-3.5-8k") {
      endpoint = "completions";
    }
    return `rpc/2.0/ai_custom/v1/wenxinworkshop/chat/${endpoint}`;
  },
};

export const ByteDance = {
  ExampleEndpoint: "https://ark.cn-beijing.volces.com/api/",
  ChatPath: "api/v3/chat/completions",
};

export const Alibaba = {
  ExampleEndpoint: ALIBABA_BASE_URL,
  ChatPath: "v1/services/aigc/text-generation/generation",
>>>>>>> 89049e1a
};

export const DEFAULT_INPUT_TEMPLATE = `{{input}}`; // input / time / model / lang
// export const DEFAULT_SYSTEM_TEMPLATE = `
// You are ChatGPT, a large language model trained by {{ServiceProvider}}.
// Knowledge cutoff: {{cutoff}}
// Current model: {{model}}
// Current time: {{time}}
// Latex inline: $x^2$
// Latex block: $$e=mc^2$$
// `;
export const DEFAULT_SYSTEM_TEMPLATE = `
You are ChatGPT, a large language model trained by {{ServiceProvider}}.
Knowledge cutoff: {{cutoff}}
Current model: {{model}}
Current time: {{time}}
Latex inline: \\(x^2\\) 
Latex block: $$e=mc^2$$
`;

export const SUMMARIZE_MODEL = "gpt-3.5-turbo";
export const GEMINI_SUMMARIZE_MODEL = "gemini-pro";

export const KnowledgeCutOffDate: Record<string, string> = {
  default: "2021-09",
  "gpt-4-turbo": "2023-12",
  "gpt-4-turbo-2024-04-09": "2023-12",
  "gpt-4-turbo-preview": "2023-12",
  "gpt-4o": "2023-10",
  "gpt-4o-2024-05-13": "2023-10",
  "gpt-4-vision-preview": "2023-04",
  // After improvements,
  // it's now easier to add "KnowledgeCutOffDate" instead of stupid hardcoding it, as was done previously.
  "gemini-pro": "2023-12",
  "gemini-pro-vision": "2023-12",
};

const openaiModels = [
  "gpt-3.5-turbo",
  "gpt-3.5-turbo-1106",
  "gpt-3.5-turbo-0125",
  "gpt-4",
  "gpt-4-0613",
  "gpt-4-32k",
  "gpt-4-32k-0613",
  "gpt-4-turbo",
  "gpt-4-turbo-preview",
  "gpt-4o",
  "gpt-4o-2024-05-13",
  "gpt-4-vision-preview",
  "gpt-4-turbo-2024-04-09",
  "gpt-4-1106-preview",
];

const googleModels = [
  "gemini-1.0-pro",
  "gemini-1.5-pro-latest",
  "gemini-1.5-flash-latest",
  "gemini-pro-vision",
];

const anthropicModels = [
  "claude-instant-1.2",
  "claude-2.0",
  "claude-2.1",
  "claude-3-sonnet-20240229",
  "claude-3-opus-20240229",
  "claude-3-haiku-20240307",
  "claude-3-5-sonnet-20240620",
];

const baiduModels = [
  "ernie-4.0-turbo-8k",
  "ernie-4.0-8k",
  "ernie-4.0-8k-preview",
  "ernie-4.0-8k-preview-0518",
  "ernie-4.0-8k-latest",
  "ernie-3.5-8k",
  "ernie-3.5-8k-0205",
];

const bytedanceModels = [
  "Doubao-lite-4k",
  "Doubao-lite-32k",
  "Doubao-lite-128k",
  "Doubao-pro-4k",
  "Doubao-pro-32k",
  "Doubao-pro-128k",
];

const alibabaModes = [
  "qwen-turbo",
  "qwen-plus",
  "qwen-max",
  "qwen-max-0428",
  "qwen-max-0403",
  "qwen-max-0107",
  "qwen-max-longcontext",
];

export const DEFAULT_MODELS = [
  ...openaiModels.map((name) => ({
    name,
    available: true,
    provider: {
      id: "openai",
      providerName: "OpenAI",
      providerType: "openai",
    },
  })),
  ...openaiModels.map((name) => ({
    name,
    available: true,
    provider: {
      id: "azure",
      providerName: "Azure",
      providerType: "azure",
    },
  })),
  ...googleModels.map((name) => ({
    name,
    available: true,
    provider: {
      id: "google",
      providerName: "Google",
      providerType: "google",
    },
  })),
  ...anthropicModels.map((name) => ({
    name,
    available: true,
    provider: {
      id: "anthropic",
      providerName: "Anthropic",
      providerType: "anthropic",
    },
  })),
  ...baiduModels.map((name) => ({
    name,
    available: true,
    provider: {
      id: "baidu",
      providerName: "Baidu",
      providerType: "baidu",
    },
  })),
  ...bytedanceModels.map((name) => ({
    name,
    available: true,
    provider: {
      id: "bytedance",
      providerName: "ByteDance",
      providerType: "bytedance",
    },
  })),
  ...alibabaModes.map((name) => ({
    name,
    available: true,
    provider: {
      id: "alibaba",
      providerName: "Alibaba",
      providerType: "alibaba",
    },
  })),
] as const;

export const CHAT_PAGE_SIZE = 15;
export const MAX_RENDER_MSG_COUNT = 45;

// some famous webdav endpoints
export const internalAllowedWebDavEndpoints = [
  "https://dav.jianguoyun.com/dav/",
  "https://dav.dropdav.com/",
  "https://dav.box.com/dav",
  "https://nanao.teracloud.jp/dav/",
  "https://bora.teracloud.jp/dav/",
  "https://webdav.4shared.com/",
  "https://dav.idrivesync.com",
  "https://webdav.yandex.com",
  "https://app.koofr.net/dav/Koofr",
];

export const PLUGINS = [{ name: "Stable Diffusion", path: Path.Sd }];<|MERGE_RESOLUTION|>--- conflicted
+++ resolved
@@ -10,12 +10,13 @@
 export const FETCH_TAG_URL = `https://api.github.com/repos/${OWNER}/${REPO}/tags?per_page=1`;
 export const RUNTIME_CONFIG_DOM = "danger-runtime-config";
 
+export const STABILITY_BASE_URL = "https://api.stability.ai";
+
 export const DEFAULT_API_HOST = "https://api.nextchat.dev";
 export const OPENAI_BASE_URL = "https://api.openai.com";
 export const ANTHROPIC_BASE_URL = "https://api.anthropic.com";
 
 export const GEMINI_BASE_URL = "https://generativelanguage.googleapis.com/";
-export const STABILITY_BASE_URL = "https://api.stability.ai";
 
 export const BAIDU_BASE_URL = "https://aip.baidubce.com";
 export const BAIDU_OATUH_URL = `${BAIDU_BASE_URL}/oauth/2.0/token`;
@@ -83,6 +84,7 @@
 export const EXPORT_MESSAGE_CLASS_NAME = "export-markdown";
 
 export enum ServiceProvider {
+  Stability = "Stability",
   OpenAI = "OpenAI",
   Azure = "Azure",
   Google = "Google",
@@ -93,17 +95,18 @@
 }
 
 export enum ModelProvider {
+  Stability = "Stability",
   GPT = "GPT",
   GeminiPro = "GeminiPro",
   Claude = "Claude",
-<<<<<<< HEAD
-  Stability = "Stability",
-=======
   Ernie = "Ernie",
   Doubao = "Doubao",
   Qwen = "Qwen",
->>>>>>> 89049e1a
-}
+}
+
+export const StabilityPath = {
+  GeneratePath: "v2beta/stable-image/generate",
+};
 
 export const Anthropic = {
   ChatPath: "v1/messages",
@@ -130,10 +133,6 @@
   ChatPath: (modelName: string) => `v1beta/models/${modelName}:generateContent`,
 };
 
-<<<<<<< HEAD
-export const StabilityPath = {
-  GeneratePath: "v2beta/stable-image/generate",
-=======
 export const Baidu = {
   ExampleEndpoint: BAIDU_BASE_URL,
   ChatPath: (modelName: string) => {
@@ -159,7 +158,6 @@
 export const Alibaba = {
   ExampleEndpoint: ALIBABA_BASE_URL,
   ChatPath: "v1/services/aigc/text-generation/generation",
->>>>>>> 89049e1a
 };
 
 export const DEFAULT_INPUT_TEMPLATE = `{{input}}`; // input / time / model / lang
