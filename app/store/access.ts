import {
  ApiPath,
  DEFAULT_API_HOST,
  GoogleSafetySettingsThreshold,
  ServiceProvider,
  StoreKey,
} from "../constant";
import { getHeaders } from "../client/api";
import { getClientConfig } from "../config/client";
import { createPersistStore } from "../utils/store";
import { ensure } from "../utils/clone";
import { DEFAULT_CONFIG } from "./config";

let fetchState = 0; // 0 not fetch, 1 fetching, 2 done

const isApp = getClientConfig()?.buildMode === "export";

const DEFAULT_OPENAI_URL = isApp
  ? DEFAULT_API_HOST + "/api/proxy/openai"
  : ApiPath.OpenAI;

const DEFAULT_GOOGLE_URL = isApp
  ? DEFAULT_API_HOST + "/api/proxy/google"
  : ApiPath.Google;

const DEFAULT_ANTHROPIC_URL = isApp
  ? DEFAULT_API_HOST + "/api/proxy/anthropic"
  : ApiPath.Anthropic;

const DEFAULT_BAIDU_URL = isApp
  ? DEFAULT_API_HOST + "/api/proxy/baidu"
  : ApiPath.Baidu;

const DEFAULT_BYTEDANCE_URL = isApp
  ? DEFAULT_API_HOST + "/api/proxy/bytedance"
  : ApiPath.ByteDance;

const DEFAULT_ALIBABA_URL = isApp
  ? DEFAULT_API_HOST + "/api/proxy/alibaba"
  : ApiPath.Alibaba;

const DEFAULT_STABILITY_URL = isApp
  ? DEFAULT_API_HOST + "/api/proxy/stability"
  : ApiPath.Stability;

const DEFAULT_ACCESS_STATE = {
  accessCode: "",
  useCustomConfig: false,

  provider: ServiceProvider.OpenAI,

  // openai
  openaiUrl: DEFAULT_OPENAI_URL,
  openaiApiKey: "",

  // azure
  azureUrl: "",
  azureApiKey: "",
  azureApiVersion: "2023-08-01-preview",

  // google ai studio
  googleUrl: DEFAULT_GOOGLE_URL,
  googleApiKey: "",
  googleApiVersion: "v1",
  googleSafetySettings: GoogleSafetySettingsThreshold.BLOCK_ONLY_HIGH,

  // anthropic
  anthropicUrl: DEFAULT_ANTHROPIC_URL,
  anthropicApiKey: "",
  anthropicApiVersion: "2023-06-01",

  // baidu
  baiduUrl: DEFAULT_BAIDU_URL,
  baiduApiKey: "",
  baiduSecretKey: "",

  // bytedance
  bytedanceUrl: DEFAULT_BYTEDANCE_URL,
  bytedanceApiKey: "",

  // alibaba
  alibabaUrl: DEFAULT_ALIBABA_URL,
  alibabaApiKey: "",

  //stability
  stabilityUrl: DEFAULT_STABILITY_URL,
  stabilityApiKey: "",

  // tencent
  tencentUrl: "",
  tencentSecretKey: "",
  tencentSecretId: "",

  // server config
  needCode: true,
  hideUserApiKey: false,
  hideBalanceQuery: false,
  disableGPT4: false,
  disableFastLink: false,
  customModels: "",
  defaultModel: "",
};

export const useAccessStore = createPersistStore(
  { ...DEFAULT_ACCESS_STATE },

  (set, get) => ({
    enabledAccessControl() {
      this.fetch();

      return get().needCode;
    },

    isValidOpenAI() {
      return ensure(get(), ["openaiApiKey"]);
    },

    isValidAzure() {
      return ensure(get(), ["azureUrl", "azureApiKey", "azureApiVersion"]);
    },

    isValidGoogle() {
      return ensure(get(), ["googleApiKey"]);
    },

    isValidAnthropic() {
      return ensure(get(), ["anthropicApiKey"]);
    },

<<<<<<< HEAD
    isValidBaidu() {
      return ensure(get(), ["baiduApiKey", "baiduSecretKey"]);
    },

    isValidByteDance() {
      return ensure(get(), ["bytedanceApiKey"]);
    },

    isValidAlibaba() {
      return ensure(get(), ["alibabaApiKey"]);
=======
    isValidTencent() {
      return ensure(get(), ["tencentSecretKey", "tencentSecretId"]);
>>>>>>> d726c711
    },

    isAuthorized() {
      this.fetch();

      // has token or has code or disabled access control
      return (
        this.isValidOpenAI() ||
        this.isValidAzure() ||
        this.isValidGoogle() ||
        this.isValidAnthropic() ||
<<<<<<< HEAD
        this.isValidBaidu() ||
        this.isValidByteDance() ||
        this.isValidAlibaba() ||
=======
        this.isValidTencent ||
>>>>>>> d726c711
        !this.enabledAccessControl() ||
        (this.enabledAccessControl() && ensure(get(), ["accessCode"]))
      );
    },
    fetch() {
      if (fetchState > 0 || getClientConfig()?.buildMode === "export") return;
      fetchState = 1;
      fetch("/api/config", {
        method: "post",
        body: null,
        headers: {
          ...getHeaders(),
        },
      })
        .then((res) => res.json())
        .then((res) => {
          // Set default model from env request
          let defaultModel = res.defaultModel ?? "";
          DEFAULT_CONFIG.modelConfig.model =
            defaultModel !== "" ? defaultModel : "gpt-3.5-turbo";
          return res;
        })
        .then((res: DangerConfig) => {
          console.log("[Config] got config from server", res);
          set(() => ({ ...res }));
        })
        .catch(() => {
          console.error("[Config] failed to fetch config");
        })
        .finally(() => {
          fetchState = 2;
        });
    },
  }),
  {
    name: StoreKey.Access,
    version: 2,
    migrate(persistedState, version) {
      if (version < 2) {
        const state = persistedState as {
          token: string;
          openaiApiKey: string;
          azureApiVersion: string;
          googleApiKey: string;
        };
        state.openaiApiKey = state.token;
        state.azureApiVersion = "2023-08-01-preview";
      }

      return persistedState as any;
    },
  },
);<|MERGE_RESOLUTION|>--- conflicted
+++ resolved
@@ -127,7 +127,6 @@
       return ensure(get(), ["anthropicApiKey"]);
     },
 
-<<<<<<< HEAD
     isValidBaidu() {
       return ensure(get(), ["baiduApiKey", "baiduSecretKey"]);
     },
@@ -138,10 +137,10 @@
 
     isValidAlibaba() {
       return ensure(get(), ["alibabaApiKey"]);
-=======
+    },
+
     isValidTencent() {
       return ensure(get(), ["tencentSecretKey", "tencentSecretId"]);
->>>>>>> d726c711
     },
 
     isAuthorized() {
@@ -153,13 +152,10 @@
         this.isValidAzure() ||
         this.isValidGoogle() ||
         this.isValidAnthropic() ||
-<<<<<<< HEAD
         this.isValidBaidu() ||
         this.isValidByteDance() ||
         this.isValidAlibaba() ||
-=======
         this.isValidTencent ||
->>>>>>> d726c711
         !this.enabledAccessControl() ||
         (this.enabledAccessControl() && ensure(get(), ["accessCode"]))
       );
